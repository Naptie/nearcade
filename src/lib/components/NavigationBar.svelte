--- conflicted
+++ resolved
@@ -86,13 +86,8 @@
       <SiteTitle class="xs:text-2xl ss:text-3xl text-lg md:text-4xl" />
     </div>
   </div>
-<<<<<<< HEAD
   <div class="relative z-10 flex items-center gap-0.5 md:gap-1 lg:gap-2">
-    <LocaleSwitch class="text-shadow-lg" />
-=======
-  <div class="flex items-center gap-0.5 md:gap-1 lg:gap-2">
     <LocaleSwitch class="text-shadow-lg" btnCls="text-shadow-lg" />
->>>>>>> b6b018b4
     <FancyButton
       callback={() => {
         window.dispatchEvent(new CustomEvent('nearcade-donate'));
