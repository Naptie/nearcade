import { sequence } from '@sveltejs/kit/hooks';
import * as Sentry from '@sentry/sveltekit';
import { redirect, type Handle, type HandleServerError, type ServerInit } from '@sveltejs/kit';
import { paraglideMiddleware } from '$lib/paraglide/server';
import { handle as handleAuth } from '$lib/auth/index.server';
import { env } from '$env/dynamic/public';
import redis from '$lib/db/redis.server';
import { handleAMapRequest } from '$lib/endpoints/amap.server';
<<<<<<< HEAD
import { m } from '$lib/paraglide/messages';
=======
import { base } from '$app/paths';
>>>>>>> f70dbc9c

const reportError: HandleServerError = ({ status, error }) => {
  if (status === 404) {
    return {
      message: '',
      code: ''
    };
  }
  console.error(error);
  return {
    message: m.unexpected_error(),
    code: 'INTERNAL_ERROR'
  };
};

let sentryHandle: Handle | undefined = undefined;
let sentryHandleError: HandleServerError | undefined = undefined;

if (env.PUBLIC_SENTRY_DSN) {
  Sentry.init({
    dsn: env.PUBLIC_SENTRY_DSN,
    tracesSampleRate: 1
  });

  sentryHandle = Sentry.sentryHandle();
  sentryHandleError = Sentry.handleErrorWithSentry(reportError);
}

const handleOptions: Handle = async ({ event, resolve }) => {
  const { pathname } = event.url;

  if (event.request.method === 'OPTIONS' && pathname.startsWith(`${base}/api/`)) {
    return new Response(null, {
      status: 200,
      headers: {
        'Access-Control-Allow-Origin': '*',
        'Access-Control-Allow-Methods': 'GET,POST,PUT,DELETE,OPTIONS',
        'Access-Control-Allow-Headers': '*'
      }
    });
  }
  return resolve(event);
};

const handleParaglide: Handle = ({ event, resolve }) =>
  paraglideMiddleware(event.request, ({ request, locale }) => {
    event.request = request;

    return resolve(event, {
      transformPageChunk: ({ html }) => html.replace('%paraglide.lang%', locale)
    });
  });

const handleGoogleTag: Handle = ({ event, resolve }) => {
  return resolve(event, {
    transformPageChunk: ({ html }) => html.replace('%gtag.id%', env.PUBLIC_GOOGLE_TAG_ID ?? '')
  });
};

const handleHeaders: Handle = async ({ event, resolve }) => {
  const response = await resolve(event);
  const { pathname } = event.url;
  if (pathname.startsWith(`${base}/api/`)) {
    try {
      response.headers.set('Access-Control-Allow-Origin', '*');
      response.headers.set('Access-Control-Allow-Methods', 'GET,POST,PUT,DELETE,OPTIONS');
      response.headers.set('Access-Control-Allow-Headers', '*');
    } catch {
      // Intentionally ignore errors when setting headers
    }
  }
  return response;
};

const handleAMap: Handle = async ({ event, resolve }) => {
  const { pathname } = event.url;

  // Check if this is an AMap service request
  if (pathname.includes('/_AMapService/')) {
    return await handleAMapRequest(event);
  }

  // Otherwise, proceed with normal request handling
  return resolve(event);
};

const handleUserShortcut: Handle = async ({ event, resolve }) => {
  const { pathname, search } = event.url;

  // Check if this is a shortcut link to a user profile
  if (pathname.startsWith('/@')) {
    redirect(308, `/users/${pathname.slice(1)}${search}`);
  }

  // Otherwise, proceed with normal request handling
  return resolve(event);
};

export const handle: Handle = sequence(
  handleOptions,
  ...(sentryHandle ? [sentryHandle] : []),
  handleParaglide,
  handleGoogleTag,
  handleAMap,
  handleUserShortcut,
  handleHeaders,
  handleAuth
);

export const handleError: HandleServerError = sentryHandleError ?? reportError;

export const init: ServerInit = async () => {
  if (!redis.isOpen) {
    await redis.connect();
  }
};<|MERGE_RESOLUTION|>--- conflicted
+++ resolved
@@ -6,11 +6,8 @@
 import { env } from '$env/dynamic/public';
 import redis from '$lib/db/redis.server';
 import { handleAMapRequest } from '$lib/endpoints/amap.server';
-<<<<<<< HEAD
 import { m } from '$lib/paraglide/messages';
-=======
 import { base } from '$app/paths';
->>>>>>> f70dbc9c
 
 const reportError: HandleServerError = ({ status, error }) => {
   if (status === 404) {
